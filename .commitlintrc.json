{
  "extends": ["@commitlint/config-angular"],
  "rules": {
    "subject-case": [
      2,
      "always",
      ["sentence-case", "start-case", "pascal-case", "upper-case", "lower-case"]
    ],
    "type-enum": [
      2,
      "always",
      [
        "build",
<<<<<<< HEAD
=======
        "chore",
>>>>>>> 27d8bda3
        "ci",
        "docs",
        "feat",
        "fix",
        "perf",
        "refactor",
        "revert",
        "style",
        "test",
        "sample"
      ]
    ]
  }
}<|MERGE_RESOLUTION|>--- conflicted
+++ resolved
@@ -11,10 +11,7 @@
       "always",
       [
         "build",
-<<<<<<< HEAD
-=======
         "chore",
->>>>>>> 27d8bda3
         "ci",
         "docs",
         "feat",
