--- conflicted
+++ resolved
@@ -19,17 +19,10 @@
     "test:e2e": "echo 'No e2e tests implemented yet.'"
   },
   "dependencies": {
-<<<<<<< HEAD
-    "@nestjs/common": "6.10.4",
-    "@nestjs/core": "6.10.4",
-    "@nestjs/platform-express": "6.10.4",
-    "@nestjs/swagger": "4.0.0",
-=======
     "@nestjs/common": "6.10.5",
     "@nestjs/core": "6.10.5",
     "@nestjs/platform-express": "6.10.5",
-    "@nestjs/swagger": "3.1.0",
->>>>>>> 1a3aadc8
+    "@nestjs/swagger": "4.0.0",
     "class-transformer": "0.2.3",
     "class-validator": "0.11.0",
     "reflect-metadata": "0.1.13",
