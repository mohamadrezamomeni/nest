--- conflicted
+++ resolved
@@ -32,13 +32,8 @@
     "typescript": "4.3.5"
   },
   "devDependencies": {
-<<<<<<< HEAD
-    "@nestjs/cli": "8.1.2",
+    "@nestjs/cli": "8.1.4",
     "@types/sequelize": "4.28.10",
-=======
-    "@types/sequelize": "4.28.10",
-    "@nestjs/cli": "8.1.4",
->>>>>>> 2e6cea63
     "@nestjs/schematics": "8.0.4",
     "@nestjs/testing": "8.1.1",
     "@types/express": "4.17.13",
