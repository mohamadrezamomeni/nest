{
  "name": "auth-sample",
  "version": "0.0.1",
  "description": "",
  "author": "",
  "license": "MIT",
  "scripts": {
    "prebuild": "rimraf dist",
    "build": "nest build",
    "format": "prettier --write \"src/**/*.ts\" \"test/**/*.ts\"",
    "start": "nest start",
    "start:dev": "nest start --watch",
    "start:debug": "nest start --debug --watch",
    "start:prod": "node dist/main",
    "lint": "eslint '{src,apps,libs,test}/**/*.ts' --fix",
    "test": "jest",
    "test:watch": "jest --watch",
    "test:cov": "jest --coverage",
    "test:debug": "node --inspect-brk -r tsconfig-paths/register -r ts-node/register node_modules/.bin/jest --runInBand",
    "test:e2e": "jest --config ./e2e/jest-e2e.json"
  },
  "dependencies": {
    "@nestjs/common": "9.3.12",
    "@nestjs/core": "9.3.12",
    "@nestjs/jwt": "10.0.3",
    "@nestjs/passport": "9.0.3",
    "@nestjs/platform-express": "9.3.12",
    "reflect-metadata": "0.1.13",
    "rimraf": "4.4.1",
    "rxjs": "7.5.5"
  },
  "devDependencies": {
    "@nestjs/cli": "9.5.0",
    "@nestjs/schematics": "9.0.4",
    "@nestjs/testing": "9.3.12",
    "@types/express": "4.17.17",
    "@types/jest": "28.1.4",
    "@types/node": "18.0.3",
    "@types/supertest": "2.0.12",
    "@typescript-eslint/eslint-plugin": "5.56.0",
    "@typescript-eslint/parser": "5.56.0",
    "eslint": "8.19.0",
<<<<<<< HEAD
    "eslint-config-prettier": "8.8.0",
    "eslint-plugin-import": "2.26.0",
=======
    "eslint-config-prettier": "8.5.0",
    "eslint-plugin-import": "2.27.5",
>>>>>>> e2790c8b
    "jest": "28.1.2",
    "prettier": "2.7.1",
    "supertest": "6.2.4",
    "ts-jest": "28.0.8",
    "ts-loader": "9.3.1",
    "ts-node": "10.8.2",
    "tsconfig-paths": "4.2.0",
    "typescript": "4.9.5"
  },
  "jest": {
    "moduleFileExtensions": [
      "js",
      "json",
      "ts"
    ],
    "rootDir": "src",
    "testRegex": ".*\\.spec\\.ts$",
    "transform": {
      "^.+\\.(t|j)s$": "ts-jest"
    },
    "coverageDirectory": "../coverage",
    "testEnvironment": "node"
  }
}<|MERGE_RESOLUTION|>--- conflicted
+++ resolved
@@ -40,13 +40,8 @@
     "@typescript-eslint/eslint-plugin": "5.56.0",
     "@typescript-eslint/parser": "5.56.0",
     "eslint": "8.19.0",
-<<<<<<< HEAD
     "eslint-config-prettier": "8.8.0",
-    "eslint-plugin-import": "2.26.0",
-=======
-    "eslint-config-prettier": "8.5.0",
     "eslint-plugin-import": "2.27.5",
->>>>>>> e2790c8b
     "jest": "28.1.2",
     "prettier": "2.7.1",
     "supertest": "6.2.4",
