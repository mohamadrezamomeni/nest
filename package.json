--- conflicted
+++ resolved
@@ -136,12 +136,8 @@
     "supertest": "4.0.2",
     "ts-node": "8.3.0",
     "tslint": "5.19.0",
-<<<<<<< HEAD
-    "typescript": "3.5.3",
+    "typescript": "3.6.2",
     "wrk": "^1.2.0"
-=======
-    "typescript": "3.6.2"
->>>>>>> c39d4fc7
   },
   "collective": {
     "type": "opencollective",
