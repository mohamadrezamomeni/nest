--- conflicted
+++ resolved
@@ -40,18 +40,11 @@
 
     const {
       exceptionFactory,
-<<<<<<< HEAD
-      exceptionCode = HttpStatus.BAD_REQUEST,
-    } = options;
-    this.exceptionFactory =
-      exceptionFactory || (error => new HttpErrorByCode[exceptionCode](error));
-=======
       errorHttpStatusCode = HttpStatus.BAD_REQUEST,
     } = options;
     this.exceptionFactory =
       exceptionFactory ||
       (error => new HttpErrorByCode[errorHttpStatusCode](error));
->>>>>>> b9a9d58b
   }
 
   /**
