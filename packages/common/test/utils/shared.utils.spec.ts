import { expect } from 'chai';
import {
  addLeadingSlash,
  isConstructor,
  isEmpty,
  isFunction,
  isNil,
  isObject,
  isPlainObject,
  isString,
  isUndefined,
} from '../../utils/shared.utils';

function Foo(a) {
  this.a = 1;
}

describe('Shared utils', () => {
  describe('isUndefined', () => {
    it('should returns true when obj is undefined', () => {
      expect(isUndefined(undefined)).to.be.true;
    });
    it('should returns false when object is not undefined', () => {
      expect(isUndefined({})).to.be.false;
    });
  });
  describe('isFunction', () => {
    it('should returns true when obj is function', () => {
      expect(isFunction(() => ({}))).to.be.true;
    });
    it('should returns false when object is not function', () => {
      expect(isFunction(null)).to.be.false;
      expect(isFunction(undefined)).to.be.false;
    });
  });
  describe('isObject', () => {
    it('should returns true when obj is object', () => {
      expect(isObject({})).to.be.true;
    });
    it('should returns false when object is not object', () => {
      expect(isObject(3)).to.be.false;
      expect(isObject(null)).to.be.false;
      expect(isObject(undefined)).to.be.false;
    });
  });
  describe('isPlainObject', () => {
    it('should returns true when obj is plain object', () => {
      expect(isPlainObject({})).to.be.true;
      expect(isPlainObject({ prop: true })).to.be.true;
      expect(
        isPlainObject({
          constructor: Foo,
        }),
      ).to.be.true;
      expect(isPlainObject(Object.create(null))).to.be.true;
    });
    it('should returns false when object is not object', () => {
      expect(isPlainObject(3)).to.be.false;
      expect(isPlainObject(null)).to.be.false;
      expect(isPlainObject(undefined)).to.be.false;
      expect(isPlainObject([1, 2, 3])).to.be.false;
      expect(isPlainObject(new Date())).to.be.false;
      expect(isPlainObject(new Foo(1))).to.be.false;
    });
  });
  describe('isString', () => {
    it('should returns true when obj is string', () => {
      expect(isString('true')).to.be.true;
    });
    it('should returns false when object is not string', () => {
      expect(isString(false)).to.be.false;
      expect(isString(null)).to.be.false;
      expect(isString(undefined)).to.be.false;
    });
  });
  describe('isConstructor', () => {
    it('should returns true when string is equal constructor', () => {
      expect(isConstructor('constructor')).to.be.true;
    });
    it('should returns false when string is not equal constructor', () => {
      expect(isConstructor('nope')).to.be.false;
    });
  });
  describe('addLeadingSlash', () => {
    it('should returns validated path ("add / if not exists")', () => {
      expect(addLeadingSlash('nope')).to.be.eql('/nope');
    });
    it('should returns same path', () => {
      expect(addLeadingSlash('/nope')).to.be.eql('/nope');
    });
<<<<<<< HEAD
    it('should returns empty path', () => {
      expect(addLeadingSlash('')).to.be.eql('');
      expect(addLeadingSlash(null)).to.be.eql('');
      expect(addLeadingSlash(undefined)).to.be.eql('');
=======
    it('should remove all trailing slashes at the end of the path', () => {
      expect(validatePath('path/')).to.be.eql('/path');
      expect(validatePath('path///')).to.be.eql('/path');
      expect(validatePath('/path/path///')).to.be.eql('/path/path');
    });
    it('should replace all slashes with only one slash', () => {
      expect(validatePath('////path/')).to.be.eql('/path');
      expect(validatePath('///')).to.be.eql('/');
      expect(validatePath('/path////path///')).to.be.eql('/path/path');
    });
    it('should returns / for empty path', () => {
      expect(validatePath('')).to.be.eql('/');
      expect(validatePath(null)).to.be.eql('/');
      expect(validatePath(undefined)).to.be.eql('/');
>>>>>>> 29957c1a
    });
  });
  describe('isNil', () => {
    it('should returns true when obj is undefined or null', () => {
      expect(isNil(undefined)).to.be.true;
      expect(isNil(null)).to.be.true;
    });
    it('should returns false when object is not undefined and null', () => {
      expect(isNil('3')).to.be.false;
    });
  });
  describe('isEmpty', () => {
    it('should returns true when array is empty or not exists', () => {
      expect(isEmpty([])).to.be.true;
      expect(isEmpty(null)).to.be.true;
      expect(isEmpty(undefined)).to.be.true;
    });
    it('should returns false when array is not empty', () => {
      expect(isEmpty([1, 2])).to.be.false;
    });
  });
});<|MERGE_RESOLUTION|>--- conflicted
+++ resolved
@@ -9,6 +9,7 @@
   isPlainObject,
   isString,
   isUndefined,
+  normalizePath,
 } from '../../utils/shared.utils';
 
 function Foo(a) {
@@ -17,34 +18,34 @@
 
 describe('Shared utils', () => {
   describe('isUndefined', () => {
-    it('should returns true when obj is undefined', () => {
+    it('should return true when obj is undefined', () => {
       expect(isUndefined(undefined)).to.be.true;
     });
-    it('should returns false when object is not undefined', () => {
+    it('should return false when object is not undefined', () => {
       expect(isUndefined({})).to.be.false;
     });
   });
   describe('isFunction', () => {
-    it('should returns true when obj is function', () => {
+    it('should return true when obj is function', () => {
       expect(isFunction(() => ({}))).to.be.true;
     });
-    it('should returns false when object is not function', () => {
+    it('should return false when object is not function', () => {
       expect(isFunction(null)).to.be.false;
       expect(isFunction(undefined)).to.be.false;
     });
   });
   describe('isObject', () => {
-    it('should returns true when obj is object', () => {
+    it('should return true when obj is object', () => {
       expect(isObject({})).to.be.true;
     });
-    it('should returns false when object is not object', () => {
+    it('should return false when object is not object', () => {
       expect(isObject(3)).to.be.false;
       expect(isObject(null)).to.be.false;
       expect(isObject(undefined)).to.be.false;
     });
   });
   describe('isPlainObject', () => {
-    it('should returns true when obj is plain object', () => {
+    it('should return true when obj is plain object', () => {
       expect(isPlainObject({})).to.be.true;
       expect(isPlainObject({ prop: true })).to.be.true;
       expect(
@@ -54,7 +55,7 @@
       ).to.be.true;
       expect(isPlainObject(Object.create(null))).to.be.true;
     });
-    it('should returns false when object is not object', () => {
+    it('should return false when object is not object', () => {
       expect(isPlainObject(3)).to.be.false;
       expect(isPlainObject(null)).to.be.false;
       expect(isPlainObject(undefined)).to.be.false;
@@ -64,69 +65,69 @@
     });
   });
   describe('isString', () => {
-    it('should returns true when obj is string', () => {
+    it('should return true when obj is a string', () => {
       expect(isString('true')).to.be.true;
     });
-    it('should returns false when object is not string', () => {
+    it('should return false when object is not a string', () => {
       expect(isString(false)).to.be.false;
       expect(isString(null)).to.be.false;
       expect(isString(undefined)).to.be.false;
     });
   });
   describe('isConstructor', () => {
-    it('should returns true when string is equal constructor', () => {
+    it('should returntrue when string is equal to constructor', () => {
       expect(isConstructor('constructor')).to.be.true;
     });
-    it('should returns false when string is not equal constructor', () => {
+    it('should return false when string is not equal to constructor', () => {
       expect(isConstructor('nope')).to.be.false;
     });
   });
   describe('addLeadingSlash', () => {
-    it('should returns validated path ("add / if not exists")', () => {
+    it('should return the validated path ("add / if not exists")', () => {
       expect(addLeadingSlash('nope')).to.be.eql('/nope');
     });
-    it('should returns same path', () => {
+    it('should return the same path', () => {
       expect(addLeadingSlash('/nope')).to.be.eql('/nope');
     });
-<<<<<<< HEAD
-    it('should returns empty path', () => {
+    it('should return empty path', () => {
       expect(addLeadingSlash('')).to.be.eql('');
       expect(addLeadingSlash(null)).to.be.eql('');
       expect(addLeadingSlash(undefined)).to.be.eql('');
-=======
+    });
+  });
+  describe('normalizePath', () => {
     it('should remove all trailing slashes at the end of the path', () => {
-      expect(validatePath('path/')).to.be.eql('/path');
-      expect(validatePath('path///')).to.be.eql('/path');
-      expect(validatePath('/path/path///')).to.be.eql('/path/path');
+      expect(normalizePath('path/')).to.be.eql('/path');
+      expect(normalizePath('path///')).to.be.eql('/path');
+      expect(normalizePath('/path/path///')).to.be.eql('/path/path');
     });
     it('should replace all slashes with only one slash', () => {
-      expect(validatePath('////path/')).to.be.eql('/path');
-      expect(validatePath('///')).to.be.eql('/');
-      expect(validatePath('/path////path///')).to.be.eql('/path/path');
+      expect(normalizePath('////path/')).to.be.eql('/path');
+      expect(normalizePath('///')).to.be.eql('/');
+      expect(normalizePath('/path////path///')).to.be.eql('/path/path');
     });
-    it('should returns / for empty path', () => {
-      expect(validatePath('')).to.be.eql('/');
-      expect(validatePath(null)).to.be.eql('/');
-      expect(validatePath(undefined)).to.be.eql('/');
->>>>>>> 29957c1a
+    it('should return / for empty path', () => {
+      expect(normalizePath('')).to.be.eql('/');
+      expect(normalizePath(null)).to.be.eql('/');
+      expect(normalizePath(undefined)).to.be.eql('/');
     });
   });
   describe('isNil', () => {
-    it('should returns true when obj is undefined or null', () => {
+    it('should return true when obj is undefined or null', () => {
       expect(isNil(undefined)).to.be.true;
       expect(isNil(null)).to.be.true;
     });
-    it('should returns false when object is not undefined and null', () => {
+    it('should return false when object is not undefined and null', () => {
       expect(isNil('3')).to.be.false;
     });
   });
   describe('isEmpty', () => {
-    it('should returns true when array is empty or not exists', () => {
+    it('should return true when array is empty or not exists', () => {
       expect(isEmpty([])).to.be.true;
       expect(isEmpty(null)).to.be.true;
       expect(isEmpty(undefined)).to.be.true;
     });
-    it('should returns false when array is not empty', () => {
+    it('should return false when array is not empty', () => {
       expect(isEmpty([1, 2])).to.be.false;
     });
   });
