import { DynamicModule, Global, Module } from '@nestjs/common';
import { ValueProvider } from '@nestjs/common/interfaces';
<<<<<<< HEAD
import { requestProvider } from '../router/request/request-providers';
import { Reflector } from '../services';
=======
import { requestProvider } from './../router/request/request-providers';
import { Reflector } from './../services';
import { inquirerProvider } from './inquirer/inquirer-providers';
>>>>>>> b90a1a65

@Global()
@Module({
  providers: [Reflector, requestProvider, inquirerProvider],
  exports: [Reflector, requestProvider, inquirerProvider],
})
export class InternalCoreModule {
  static register(providers: ValueProvider[]): DynamicModule {
    return {
      module: InternalCoreModule,
      providers: [...providers],
      exports: [...providers.map(item => item.provide)],
    };
  }
}<|MERGE_RESOLUTION|>--- conflicted
+++ resolved
@@ -1,13 +1,8 @@
 import { DynamicModule, Global, Module } from '@nestjs/common';
 import { ValueProvider } from '@nestjs/common/interfaces';
-<<<<<<< HEAD
 import { requestProvider } from '../router/request/request-providers';
 import { Reflector } from '../services';
-=======
-import { requestProvider } from './../router/request/request-providers';
-import { Reflector } from './../services';
 import { inquirerProvider } from './inquirer/inquirer-providers';
->>>>>>> b90a1a65
 
 @Global()
 @Module({
