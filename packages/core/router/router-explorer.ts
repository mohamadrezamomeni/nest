--- conflicted
+++ resolved
@@ -11,9 +11,9 @@
 import { Controller } from '@nestjs/common/interfaces/controllers/controller.interface';
 import { Type } from '@nestjs/common/interfaces/type.interface';
 import {
-  VERSION_NEUTRAL,
   VersioningOptions,
   VersionValue,
+  VERSION_NEUTRAL,
 } from '@nestjs/common/interfaces/version-options.interface';
 import { Logger } from '@nestjs/common/services/logger.service';
 import {
@@ -73,14 +73,25 @@
     private readonly exceptionsFilter?: ExceptionsFilter,
     private readonly config?: ApplicationConfig,
   ) {
+    const routeParamsFactory = new RouteParamsFactory();
+    const pipesContextCreator = new PipesContextCreator(container, config);
+    const pipesConsumer = new PipesConsumer();
+    const guardsContextCreator = new GuardsContextCreator(container, config);
+    const guardsConsumer = new GuardsConsumer();
+    const interceptorsContextCreator = new InterceptorsContextCreator(
+      container,
+      config,
+    );
+    const interceptorsConsumer = new InterceptorsConsumer();
+
     this.executionContextCreator = new RouterExecutionContext(
-      new RouteParamsFactory(),
-      new PipesContextCreator(container, config),
-      new PipesConsumer(),
-      new GuardsContextCreator(container, config),
-      new GuardsConsumer(),
-      new InterceptorsContextCreator(container, config),
-      new InterceptorsConsumer(),
+      routeParamsFactory,
+      pipesContextCreator,
+      pipesConsumer,
+      guardsContextCreator,
+      guardsConsumer,
+      interceptorsContextCreator,
+      interceptorsConsumer,
       container.getHttpAdapterRef(),
     );
   }
@@ -160,6 +171,7 @@
     const path = isString(routePath)
       ? [addLeadingSlash(routePath)]
       : routePath.map((p: string) => addLeadingSlash(p));
+
     return {
       path,
       requestMethod,
@@ -180,13 +192,11 @@
     controllerVersion?: VersionValue,
   ) {
     (routePaths || []).forEach(pathProperties => {
-<<<<<<< HEAD
-=======
-      const { path, requestMethod, version: pathVersion } = pathProperties;
+      const { version: pathVersion } = pathProperties;
       // The version will be either the path version or the controller version,
       // with the pathVersion taking priority.
       const version = pathVersion || controllerVersion;
->>>>>>> 070b81d8
+
       this.applyCallbackToRouter(
         router,
         pathProperties,
@@ -197,19 +207,6 @@
         versioningOptions,
         version,
       );
-<<<<<<< HEAD
-=======
-      path.forEach(item => {
-        const pathStr = this.stripEndSlash(basePath) + this.stripEndSlash(item);
-        if (version && versioningOptions) {
-          this.logger.log(
-            VERSIONED_ROUTE_MAPPED_MESSAGE(pathStr, requestMethod, version),
-          );
-        } else {
-          this.logger.log(ROUTE_MAPPED_MESSAGE(pathStr, requestMethod));
-        }
-      });
->>>>>>> 070b81d8
     });
   }
 
@@ -272,7 +269,7 @@
       methodName,
     } = pathProperties;
     const { instance } = instanceWrapper;
-    const routerMethod = this.routerMethodFactory
+    const routerMethodRef = this.routerMethodFactory
       .get(router, requestMethod)
       .bind(router);
 
@@ -293,27 +290,11 @@
           requestMethod,
         );
 
-<<<<<<< HEAD
-    const routeHandler = this.applyHostFilter(host, proxy);
+    const isVersioned = version && versioningOptions;
+    let routeHandler = this.applyHostFilter(host, proxy);
+
     paths.forEach(path => {
-      let finalPath = this.stripEndSlash(basePath) + this.stripEndSlash(path);
-
-      const isGlobalPrefixSet = !!this.config.getGlobalPrefix();
-      if (isGlobalPrefixSet) {
-        const unprefixedFullPath = this.removeGlobalPrefixFromPath(finalPath);
-
-        const isExcludedOfGlobalPrefix = this.isRouteExcludedFromGlobalPrefix(
-          unprefixedFullPath,
-          requestMethod,
-        );
-        finalPath = isExcludedOfGlobalPrefix ? unprefixedFullPath : finalPath;
-      }
-      routerMethod(finalPath || '/', routeHandler);
-      this.logger.log(ROUTE_MAPPED_MESSAGE(finalPath, requestMethod));
-=======
-    let handler = this.applyHostFilter(host, proxy);
-    paths.forEach(path => {
-      if (version && versioningOptions) {
+      if (isVersioned) {
         // URI Versioning is done via adding the version into the URL
         if (versioningOptions.type === VersioningType.URI) {
           this.applyUriVersioningCallbacks(
@@ -321,17 +302,30 @@
             versioningOptions,
             basePath,
             path,
-            handler,
-            routerMethod,
+            routeHandler,
+            routerMethodRef,
+            requestMethod,
           );
           return;
         }
         // All other versioning is done via the Version Filter
-        handler = this.applyVersionFilter(version, versioningOptions, handler);
-      }
-      const fullPath = this.stripEndSlash(basePath) + path;
-      routerMethod(this.stripEndSlash(fullPath) || '/', handler);
->>>>>>> 070b81d8
+        routeHandler = this.applyVersionFilter(
+          version,
+          versioningOptions,
+          routeHandler,
+        );
+      }
+      let finalPath = this.stripEndSlash(basePath) + this.stripEndSlash(path);
+      finalPath = this.getUnprefixedIfExcluded(finalPath, requestMethod);
+      routerMethodRef(finalPath || '/', routeHandler);
+
+      if (isVersioned) {
+        this.logger.log(
+          VERSIONED_ROUTE_MAPPED_MESSAGE(finalPath, requestMethod, version),
+        );
+      } else {
+        this.logger.log(ROUTE_MAPPED_MESSAGE(finalPath, requestMethod));
+      }
     });
   }
 
@@ -341,37 +335,56 @@
     basePath: string,
     path: string,
     handler: Function,
-    routerMethod: Function,
-  ) {
-    // Determine Version Prefix (defaulting to 'v')
-    let versionPrefix = 'v';
-    if (versioningOptions.type === VersioningType.URI) {
-      if (versioningOptions.prefix === false) {
-        versionPrefix = '';
-      } else if (versioningOptions.prefix !== undefined) {
-        versionPrefix = versioningOptions.prefix;
-      }
-    }
+    routerMethodRef: Function,
+    requestMethod: RequestMethod,
+  ) {
+    const versionPrefix = this.getVersionPrefix(versioningOptions);
 
     // Version Neutral - Do not include version in URL
     if (version === VERSION_NEUTRAL) {
-      const unversionedPath = this.stripEndSlash(basePath) + path;
-      routerMethod(this.stripEndSlash(unversionedPath), handler);
+      let unversionedPath = this.stripEndSlash(basePath) + path;
+      unversionedPath = this.getUnprefixedIfExcluded(
+        unversionedPath,
+        requestMethod,
+      );
+      routerMethodRef(this.stripEndSlash(unversionedPath), handler);
     }
     // Multiple Versions - Add routes for each version
     else if (Array.isArray(version)) {
       version.forEach(v => {
-        const versionedPath =
+        let versionedPath =
           this.stripEndSlash(basePath) + `/${versionPrefix}${v}` + path;
-        routerMethod(this.stripEndSlash(versionedPath), handler);
+
+        versionedPath = this.getUnprefixedIfExcluded(
+          versionedPath,
+          requestMethod,
+        );
+        routerMethodRef(this.stripEndSlash(versionedPath), handler);
       });
     }
     // Single version
     else if (isString(version)) {
-      const versionedPath =
+      let versionedPath =
         this.stripEndSlash(basePath) + `/${versionPrefix}${version}` + path;
-      routerMethod(this.stripEndSlash(versionedPath), handler);
-    }
+
+      versionedPath = this.getUnprefixedIfExcluded(
+        versionedPath,
+        requestMethod,
+      );
+      routerMethodRef(this.stripEndSlash(versionedPath), handler);
+    }
+  }
+
+  private getVersionPrefix(versioningOptions: VersioningOptions): string {
+    const defaultPrefix = 'v';
+    if (versioningOptions.type === VersioningType.URI) {
+      if (versioningOptions.prefix === false) {
+        return '';
+      } else if (versioningOptions.prefix !== undefined) {
+        return versioningOptions.prefix;
+      }
+    }
+    return defaultPrefix;
   }
 
   private applyHostFilter(host: string | string[], handler: Function) {
@@ -419,7 +432,7 @@
 
   private applyVersionFilter(
     version: VersionValue,
-    versioningOptions: VersioningOptions,
+    options: VersioningOptions,
     handler: Function,
   ) {
     return <TRequest extends Record<string, any> = any, TResponse = any>(
@@ -427,30 +440,29 @@
       res: TResponse,
       next: () => void,
     ) => {
-      // Version Neutral routes do not care about the version, so the filter continues forward
       if (version === VERSION_NEUTRAL) {
         return handler(req, res, next);
       }
-
       // URL Versioning is done via the path, so the filter continues forward
-      if (versioningOptions.type === VersioningType.URI) {
+      if (options.type === VersioningType.URI) {
         return handler(req, res, next);
       }
-
       // Media Type (Accept Header) Versioning Handler
-      if (versioningOptions.type === VersioningType.MEDIA_TYPE) {
+      if (options.type === VersioningType.MEDIA_TYPE) {
         const MEDIA_TYPE_HEADER = 'Accept';
         const acceptHeaderValue: string | undefined =
-          req.headers[MEDIA_TYPE_HEADER] ||
-          req.headers[MEDIA_TYPE_HEADER.toLowerCase()];
+          req.headers?.[MEDIA_TYPE_HEADER] ||
+          req.headers?.[MEDIA_TYPE_HEADER.toLowerCase()];
+
         const acceptHeaderVersionParameter = acceptHeaderValue
           ? acceptHeaderValue.split(';')[1]
           : '';
 
         if (acceptHeaderVersionParameter) {
           const headerVersion = acceptHeaderVersionParameter.split(
-            versioningOptions.key,
+            options.key,
           )[1];
+
           if (Array.isArray(version)) {
             if (version.includes(headerVersion)) {
               return handler(req, res, next);
@@ -463,10 +475,10 @@
         }
       }
       // Header Versioning Handler
-      else if (versioningOptions.type === VersioningType.HEADER) {
+      else if (options.type === VersioningType.HEADER) {
         const customHeaderVersionParameter: string | undefined =
-          req.headers[versioningOptions.header] ||
-          req.headers[versioningOptions.header.toLowerCase()];
+          req.headers?.[options.header] ||
+          req.headers?.[options.header.toLowerCase()];
 
         if (customHeaderVersionParameter) {
           if (Array.isArray(version)) {
@@ -488,6 +500,23 @@
       }
       return next();
     };
+  }
+
+  private getUnprefixedIfExcluded(
+    path: string,
+    requestMethod: RequestMethod,
+  ): string {
+    const isGlobalPrefixSet = !!this.config.getGlobalPrefix();
+    if (isGlobalPrefixSet) {
+      const unprefixedFullPath = this.removeGlobalPrefixFromPath(path);
+
+      const isExcludedOfGlobalPrefix = this.isRouteExcludedFromGlobalPrefix(
+        unprefixedFullPath,
+        requestMethod,
+      );
+      return isExcludedOfGlobalPrefix ? unprefixedFullPath : path;
+    }
+    return path;
   }
 
   private createCallbackProxy(
