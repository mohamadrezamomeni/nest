--- conflicted
+++ resolved
@@ -1,5 +1,5 @@
 import { RequestMethod } from '@nestjs/common';
-import { PATH_METADATA } from '@nestjs/common/constants';
+import { MODULE_PATH, PATH_METADATA } from '@nestjs/common/constants';
 import { RouteInfo, Type } from '@nestjs/common/interfaces';
 import {
   addLeadingSlash,
@@ -7,13 +7,15 @@
   isUndefined,
 } from '@nestjs/common/utils/shared.utils';
 import { NestContainer } from '../injector/container';
+import { Module } from '../injector/module';
 import { MetadataScanner } from '../metadata-scanner';
 import { RouterExplorer } from '../router/router-explorer';
+import { targetModulesByContainer } from '../router/router-module';
 
 export class RoutesMapper {
   private readonly routerExplorer: RouterExplorer;
 
-  constructor(container: NestContainer) {
+  constructor(private readonly container: NestContainer) {
     this.routerExplorer = new RouterExplorer(new MetadataScanner(), container);
   }
 
@@ -23,35 +25,41 @@
     if (isString(route)) {
       return [
         {
-          path: this.validateRoutePath(route),
+          path: addLeadingSlash(route),
           method: RequestMethod.ALL,
         },
       ];
     }
-    const routePath: string = Reflect.getMetadata(PATH_METADATA, route);
+    const routePath = this.getRoutePath(route);
     if (this.isRouteInfo(routePath, route)) {
       return [
         {
-          path: this.validateRoutePath(route.path),
+          path: addLeadingSlash(route.path),
           method: route.method,
         },
       ];
     }
-    const paths = this.routerExplorer.scanForPaths(
+    const controllerPaths = this.routerExplorer.scanForPaths(
       Object.create(route),
       route.prototype,
     );
+    const moduleRef = this.getHostModuleOfController(route);
+    const modulePath = this.getModulePath(moduleRef?.metatype);
+
     const concatPaths = <T>(acc: T[], currentValue: T[]) =>
       acc.concat(currentValue);
-    return paths
-      .map(
-        item =>
-          item.path &&
-          item.path.map(p => ({
-            path:
-              this.validateGlobalPath(routePath) + this.validateRoutePath(p),
+
+    return controllerPaths
+      .map(item =>
+        item.path?.map(p => {
+          let path = modulePath ?? '';
+          path += this.normalizeGlobalPath(routePath) + addLeadingSlash(p);
+
+          return {
+            path,
             method: item.requestMethod,
-          })),
+          };
+        }),
       )
       .reduce(concatPaths, []);
   }
@@ -63,17 +71,44 @@
     return isUndefined(path);
   }
 
-  private validateGlobalPath(path: string): string {
-<<<<<<< HEAD
+  private normalizeGlobalPath(path: string): string {
     const prefix = addLeadingSlash(path);
     return prefix === '/' ? '' : prefix;
-=======
-    const prefix = validatePath(path);
-    return prefix;
->>>>>>> 29957c1a
   }
 
-  private validateRoutePath(path: string): string {
-    return addLeadingSlash(path);
+  private getRoutePath(route: Type<any> | RouteInfo): string | undefined {
+    return Reflect.getMetadata(PATH_METADATA, route);
+  }
+
+  private getHostModuleOfController(
+    metatype: Type<unknown>,
+  ): Module | undefined {
+    if (!metatype?.name) {
+      return;
+    }
+    const modulesContainer = this.container.getModules();
+    const moduleRefsSet = targetModulesByContainer.get(modulesContainer);
+    if (!moduleRefsSet) {
+      return;
+    }
+
+    const modules = Array.from(modulesContainer.values()).filter(moduleRef =>
+      moduleRefsSet.has(moduleRef),
+    );
+    return modules.find(({ routes }) => routes.has(metatype.name));
+  }
+
+  private getModulePath(
+    metatype: Type<unknown> | undefined,
+  ): string | undefined {
+    if (!metatype) {
+      return;
+    }
+    const modulesContainer = this.container.getModules();
+    const modulePath = Reflect.getMetadata(
+      MODULE_PATH + modulesContainer.applicationId,
+      metatype,
+    );
+    return modulePath ?? Reflect.getMetadata(MODULE_PATH, metatype);
   }
 }