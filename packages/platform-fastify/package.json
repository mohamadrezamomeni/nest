{
  "name": "@nestjs/platform-fastify",
  "version": "7.3.2",
  "description": "Nest - modern, fast, powerful node.js web framework (@platform-fastify)",
  "author": "Kamil Mysliwiec",
  "license": "MIT",
  "homepage": "https://nestjs.com",
  "funding": {
    "type": "opencollective",
    "url": "https://opencollective.com/nest"
  },
  "repository": {
    "type": "git",
    "url": "https://github.com/nestjs/nest"
  },
  "publishConfig": {
    "access": "public"
  },
  "dependencies": {
<<<<<<< HEAD
    "fastify": "2.15.2",
    "fastify-cors": "3.0.3",
    "fastify-formbody": "3.2.0",
=======
    "fastify": "3.0.1",
    "fastify-cors": "4.0.0",
    "fastify-formbody": "4.0.3",
    "fastify-express": "0.1.0",
>>>>>>> 668e7bc8
    "path-to-regexp": "3.2.0",
    "tslib": "2.0.0"
  },
  "peerDependencies": {
    "@nestjs/common": "^7.0.0",
    "@nestjs/core": "^7.0.0"
  },
  "devDependencies": {
    "@nestjs/common": "^7.3.2",
    "@nestjs/core": "^7.3.2",
    "fastify-static": "^3.1.0",
    "light-my-request": "^4.0.1",
    "point-of-view": "^4.2.0"
  }
}<|MERGE_RESOLUTION|>--- conflicted
+++ resolved
@@ -17,16 +17,10 @@
     "access": "public"
   },
   "dependencies": {
-<<<<<<< HEAD
-    "fastify": "2.15.2",
-    "fastify-cors": "3.0.3",
-    "fastify-formbody": "3.2.0",
-=======
     "fastify": "3.0.1",
     "fastify-cors": "4.0.0",
     "fastify-formbody": "4.0.3",
     "fastify-express": "0.1.0",
->>>>>>> 668e7bc8
     "path-to-regexp": "3.2.0",
     "tslib": "2.0.0"
   },
