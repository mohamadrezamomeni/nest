import { Injectable } from '@nestjs/common/interfaces/injectable.interface';
import { ApplicationConfig } from '@nestjs/core/application-config';
import { GuardsConsumer } from '@nestjs/core/guards/guards-consumer';
import { GuardsContextCreator } from '@nestjs/core/guards/guards-context-creator';
import { loadAdapter } from '@nestjs/core/helpers/load-adapter';
import { NestContainer } from '@nestjs/core/injector/container';
import { InstanceWrapper } from '@nestjs/core/injector/instance-wrapper';
import { InstanceToken } from '@nestjs/core/injector/module';
import { InterceptorsConsumer } from '@nestjs/core/interceptors/interceptors-consumer';
import { InterceptorsContextCreator } from '@nestjs/core/interceptors/interceptors-context-creator';
import { PipesConsumer } from '@nestjs/core/pipes/pipes-consumer';
import { PipesContextCreator } from '@nestjs/core/pipes/pipes-context-creator';
import { iterate } from 'iterare';
import { AbstractWsAdapter } from './adapters';
import { GATEWAY_METADATA } from './constants';
import { ExceptionFiltersContext } from './context/exception-filters-context';
import { WsContextCreator } from './context/ws-context-creator';
import { WsProxy } from './context/ws-proxy';
import { NestGateway } from './interfaces/nest-gateway.interface';
import { SocketServerProvider } from './socket-server-provider';
import { SocketsContainer } from './sockets-container';
import { WebSocketsController } from './web-sockets-controller';

export class SocketModule<HttpServer = any> {
  private readonly socketsContainer = new SocketsContainer();
  private applicationConfig: ApplicationConfig;
  private webSocketsController: WebSocketsController;
  private isAdapterInitialized: boolean;
  private httpServer: HttpServer | undefined;

  public register(
    container: NestContainer,
    config: ApplicationConfig,
    httpServer?: HttpServer,
  ) {
    this.applicationConfig = config;
    this.httpServer = httpServer;

    const contextCreator = this.getContextCreator(container);
    const serverProvider = new SocketServerProvider(
      this.socketsContainer,
      config,
    );
    this.webSocketsController = new WebSocketsController(
      serverProvider,
      config,
      contextCreator,
    );
    const modules = container.getModules();
    modules.forEach(({ providers }, moduleName: string) =>
      this.connectAllGateways(providers, moduleName),
    );
  }

<<<<<<< HEAD
  public connectAllGateways(
    providers: Map<string, InstanceWrapper<Injectable>>,
=======
  public combineAllGateways(
    providers: Map<InstanceToken, InstanceWrapper<Injectable>>,
>>>>>>> a86f2ae6
    moduleName: string,
  ) {
    iterate(providers.values())
      .filter(wrapper => wrapper && !wrapper.isNotMetatype)
      .forEach(wrapper => this.connectGatewayToServer(wrapper, moduleName));
  }

  public connectGatewayToServer(
    wrapper: InstanceWrapper<Injectable>,
    moduleName: string,
  ) {
    const { instance, metatype } = wrapper;
    const metadataKeys = Reflect.getMetadataKeys(metatype);
    if (!metadataKeys.includes(GATEWAY_METADATA)) {
      return;
    }
    if (!this.isAdapterInitialized) {
      this.initializeAdapter();
    }
    this.webSocketsController.connectGatewayToServer(
      instance as NestGateway,
      metatype,
      moduleName,
    );
  }

  public async close(): Promise<any> {
    if (!this.applicationConfig) {
      return;
    }
    const adapter = this.applicationConfig.getIoAdapter();
    if (!adapter) {
      return;
    }
    const servers = this.socketsContainer.getAll();
    await Promise.all(
      iterate(servers.values())
        .filter(({ server }) => server)
        .map(async ({ server }) => adapter.close(server)),
    );
    await (adapter as AbstractWsAdapter)?.dispose();

    this.socketsContainer.clear();
  }

  private initializeAdapter() {
    const adapter = this.applicationConfig.getIoAdapter();
    if (adapter) {
      this.isAdapterInitialized = true;
      return;
    }
    const { IoAdapter } = loadAdapter(
      '@nestjs/platform-socket.io',
      'WebSockets',
      () => require('@nestjs/platform-socket.io'),
    );
    const ioAdapter = new IoAdapter(this.httpServer);
    this.applicationConfig.setIoAdapter(ioAdapter);

    this.isAdapterInitialized = true;
  }

  private getContextCreator(container: NestContainer): WsContextCreator {
    return new WsContextCreator(
      new WsProxy(),
      new ExceptionFiltersContext(container),
      new PipesContextCreator(container),
      new PipesConsumer(),
      new GuardsContextCreator(container),
      new GuardsConsumer(),
      new InterceptorsContextCreator(container),
      new InterceptorsConsumer(),
    );
  }
}<|MERGE_RESOLUTION|>--- conflicted
+++ resolved
@@ -52,13 +52,8 @@
     );
   }
 
-<<<<<<< HEAD
   public connectAllGateways(
-    providers: Map<string, InstanceWrapper<Injectable>>,
-=======
-  public combineAllGateways(
     providers: Map<InstanceToken, InstanceWrapper<Injectable>>,
->>>>>>> a86f2ae6
     moduleName: string,
   ) {
     iterate(providers.values())
