--- conflicted
+++ resolved
@@ -72,13 +72,8 @@
     });
   }
 
-<<<<<<< HEAD
   public getMessageHandler(channel: string, client: Client): Function {
-    return async (buffer, replyTo: string) =>
-=======
-  public getMessageHandler(channel: string, client: Client) {
     return async (buffer: ReadPacket & PacketId, replyTo: string) =>
->>>>>>> ead8d555
       this.handleMessage(channel, buffer, client, replyTo);
   }
 
