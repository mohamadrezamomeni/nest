--- conflicted
+++ resolved
@@ -154,13 +154,9 @@
       const packet = this.assignPacketId(partialPacket);
       const pattern = this.normalizePattern(partialPacket.pattern);
       const serializedPacket = this.serializer.serialize(packet);
-<<<<<<< HEAD
       const responseChannel = this.getReplyPattern(pattern);
-=======
-      const responseChannel = this.getResPatternName(pattern);
       let subscriptionsCount =
         this.subscriptionsCount.get(responseChannel) || 0;
->>>>>>> 3cf1924c
 
       const publishPacket = () => {
         subscriptionsCount = this.subscriptionsCount.get(responseChannel) || 0;
