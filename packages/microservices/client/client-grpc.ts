--- conflicted
+++ resolved
@@ -39,15 +39,9 @@
   }
 
   public getService<T extends {}>(name: string): T {
-<<<<<<< HEAD
-    const options: any = isObject(this.options)
-      ? { ...this.options, protoPath: '', loader: '' }
-      : {};
-=======
     const grpcClient = this.createClientByServiceName(name);
     const protoMethods = Object.keys(this.grpcClient[name].prototype);
     const grpcService = {} as T;
->>>>>>> 12706497
 
     protoMethods.forEach(m => {
       const key = m[0].toLowerCase() + m.slice(1, m.length);
@@ -80,13 +74,13 @@
     };
     const options: any = isObject(this.options)
       ? {
-          ...this.options,
-          ...maxMessageLengthOptions,
-          loader: '',
-        }
+        ...this.options,
+        ...maxMessageLengthOptions,
+        loader: '',
+      }
       : {
-          ...maxMessageLengthOptions,
-        };
+        ...maxMessageLengthOptions,
+      };
 
     const credentials =
       options.credentials || grpcPackage.credentials.createInsecure();
@@ -163,11 +157,8 @@
 
   public createClient(): any {
     const grpcContext = this.loadProto();
-<<<<<<< HEAD
-    const packageOpt = this.getOptionsProp<GrpcOptions>(
-      this.options,
-      'package',
-    );
+    const packageOpt = this.getOptionsProp(this.options, 'package');
+
     const packageNames = Array.isArray(packageOpt) ? packageOpt : [packageOpt];
 
     for (const packageName of packageNames) {
@@ -180,14 +171,6 @@
       }
 
       return grpcPkg;
-=======
-    const packageName = this.getOptionsProp(this.options, 'package');
-    const grpcPkg = this.lookupPackage(grpcContext, packageName);
-    if (!grpcPkg) {
-      const invalidPackageError = new InvalidGrpcPackageException();
-      this.logger.error(invalidPackageError.message, invalidPackageError.stack);
-      throw invalidPackageError;
->>>>>>> 12706497
     }
   }
 
